from http.server import BaseHTTPRequestHandler
import json
import time
from urllib.parse import urlparse, parse_qs
import re
import os
# The server injects a StateManager instance via a class attribute.
class CounterRequestHandler(BaseHTTPRequestHandler):
    state_manager = None
    replica_id = "S1"
    server_start_time = time.strftime("%Y%m%d_%H:%M:%S")
    # log_file = f"logs/server_{replica_id}_log_{server_start_time}.txt"
<<<<<<< HEAD
    log_file = os.path.join(os.path.dirname(__file__), "..",'..', "logs", f"server_{replica_id}_log_{server_start_time.replace(':','_')}.txt")
=======
    log_file = os.path.join(os.path.dirname(__file__), "..",'..', "logs", f"server_{replica_id}_log_{server_start_time}.txt")
>>>>>>> 6224ad83

    # block the default log of BaseHTTPRequestHandler
    # e.g. 127.0.0.1 - "GET /get HTTP/1.1" 200
    def log_request(self, code='-', size='-'):
        pass

    def log_message(self, fmt, *args, color="\033[1;96m"):
        # Add timestamp as suggested in the guide
        ts = time.strftime("%Y-%m-%d %H:%M:%S")
        text = f"{color}[{ts}] {self.address_string()} - {fmt % args}\033[0m"
        print(text)
        # write in log
        with open(self.log_file, "a") as f:
            f.write(f"[{ts}] {self.address_string()} - {fmt % args}\n")
        return text
    
    def log_message_before_after(self, fmt, *args):
        # Prepend timestamp as suggested in the guide
        ts = time.strftime("%Y-%m-%d %H:%M:%S")
        text = f"[{ts}] {self.address_string()} - {fmt % args}"
        print(text)
        # write in log
        with open(self.log_file, "a") as f:
            f.write(f"[{ts}] {self.address_string()} - {fmt % args}\n")
        return text

    def _send_json(self, code: int, payload: dict):
        data = json.dumps(payload).encode("utf-8")
        self.send_response(code)
        self.send_header("Content-Type", "application/json")
        self.send_header("Content-Length", str(len(data)))
        self.end_headers()
        self.wfile.write(data)

    # Handle GET
    def do_GET(self):
        parsed_url = urlparse(self.path)
        query = parse_qs(parsed_url.query)
        path = parsed_url.path
        client_id = query.get("client_id", ["Not get client id"])[0]
        fld_id = query.get("fld_id", ["Not get fld id"])[0]
        request_num = int(query.get("request_num", [0])[0])

        if path == "/get":
            value = self.state_manager.get()
            # self.log_message('Sending <reply> for /get with counter=%d', value)
            text = self.log_message('Received <%s, %s, request id: %d, get>', client_id, self.replica_id, request_num)
            text_only_request = re.search(r'<.*?>', text).group(0)
            self.log_message_before_after('state_%s = %d before processing %s', self.replica_id, value, text_only_request)
            self._send_json(200, {"counter": value, "replica_id": self.replica_id})
            self.log_message_before_after('state_%s = %d after processing %s', self.replica_id, value, text_only_request)
            self.log_message('Sending <%s, %s, request id: %d, reply>', client_id, self.replica_id, request_num)
        elif path == "/heartbeat":
            self.log_message("%s receives heartbeat from %s", self.replica_id, fld_id, color="\033[1;92m")
            # Comment it since no need to write the before and after according to the document
            # text_only_request = re.search(r'<.*?>', text).group(0)
            # Comment it since no need to write the before and after according to the document
            # self.log_message_before_after('state_%s = %d before processing %s', self.replica_id, value, text_only_request)
            self._send_json(200, {"ok": True, "replica_id": self.replica_id})
            # Comment it since no need to write the before and after according to the document
            # self.log_message_before_after('state_%s = %d after processing %s', self.replica_id, value, text_only_request)
            self.log_message("%s sends heartbeat to %s", self.replica_id, fld_id, color="\033[1;92m")
        else:
            self._send_json(404, {"error": "not found"})

    # Handle POST
    def do_POST(self):
        client_id = ""
        request_num = 0
        length = int(self.headers.get("Content-Length", 0))
        if length > 0:
            body = self.rfile.read(length)
            try:
                message_data = json.loads(body)
                client_id = message_data.get("client_id")
                request_num = message_data.get("request_num")
            except Exception:
                print("Cannot get the body")

        if self.path == "/increase":
            text = self.log_message('Received <%s, %s, request id: %d, increase>', client_id, self.replica_id, request_num)
            text_only_request = re.search(r'<.*?>', text).group(0)
            self.log_message_before_after('state_%s = %d before processing %s', self.replica_id, self.state_manager.get(), text_only_request)
            value = self.state_manager.increase()
            self.log_message_before_after('state_%s = %d after processing %s', self.replica_id, self.state_manager.get(), text_only_request)
            # self.log_message('Sending <reply> for /increase with counter=%d', value)
            self._send_json(200, {"counter": value, "replica_id": self.replica_id})
            text = self.log_message('Sending <%s, %s, request id: %d, reply>', client_id, self.replica_id, request_num)
        elif self.path == "/decrease":
            text = self.log_message('Received <%s, %s, request id: %d, decrease>', client_id, self.replica_id, request_num)
            text_only_request = re.search(r'<.*?>', text).group(0)
            self.log_message_before_after('state_%s = %d before processing %s', self.replica_id, self.state_manager.get(), text_only_request)
            value = self.state_manager.decrease()
            self.log_message_before_after('state_%s = %d after processing %s', self.replica_id, self.state_manager.get(), text_only_request)
            # self.log_message('Sending <reply> for /decrease with counter=%d', value)
            self._send_json(200, {"counter": value, "replica_id": self.replica_id})
            text = self.log_message('Sending <%s, %s, request id: %d, reply>', client_id, self.replica_id, request_num)
        else:
            self._send_json(404, {"error": "not found"})<|MERGE_RESOLUTION|>--- conflicted
+++ resolved
@@ -10,11 +10,8 @@
     replica_id = "S1"
     server_start_time = time.strftime("%Y%m%d_%H:%M:%S")
     # log_file = f"logs/server_{replica_id}_log_{server_start_time}.txt"
-<<<<<<< HEAD
     log_file = os.path.join(os.path.dirname(__file__), "..",'..', "logs", f"server_{replica_id}_log_{server_start_time.replace(':','_')}.txt")
-=======
-    log_file = os.path.join(os.path.dirname(__file__), "..",'..', "logs", f"server_{replica_id}_log_{server_start_time}.txt")
->>>>>>> 6224ad83
+
 
     # block the default log of BaseHTTPRequestHandler
     # e.g. 127.0.0.1 - "GET /get HTTP/1.1" 200
