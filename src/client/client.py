--- conflicted
+++ resolved
@@ -10,14 +10,10 @@
         self.connection = None
         self.request_num = 1
         self.start_time = time.strftime("%Y%m%d_%H:%M:%S")
-<<<<<<< HEAD
         #self.log_file = f"../../logs/client_{self.client_id}_log_{self.start_time}.txt"
         self.log_file = os.path.join(os.path.dirname(__file__), "..",'..', "logs", f"client_{self.client_id}_log_{self.start_time.replace(':','_')}.txt")
 
-=======
-        # self.log_file = f"../../logs/client_{self.client_id}_log_{self.start_time}.txt"
-        self.log_file = os.path.join(os.path.dirname(__file__), "..",'..', "logs", f"server_{client_id}_log_{self.start_time}.txt")
->>>>>>> 6224ad83
+        
 
     def log(self, text):
         print(text)
